[package]
name = "ros2-client"
version = "0.1.1"
edition = "2018"
authors = ["Juhana Helovuo <juhana.helovuo@atostek.com>"]
description = "ROS2 client library based on RustDDS"
readme = "README.md"
keywords = ["network","protocol","dds","rtps"]
license = "Apache-2.0"
# homepage = "https://atostek.com/en/products/rustdds/"  
# repository = "https://github.com/jhelovuo/RustDDS"
categories = ["network-programming", "science::robotics"] 

# See more keys and their definitions at https://doc.rust-lang.org/cargo/reference/manifest.html

[dependencies]
<<<<<<< HEAD
#rustdds ="~0.7"
rustdds = { version = "~0.7", path = "../RustDDS" }
=======
rustdds = { version="~0.7" }
>>>>>>> fcbea393
mio = "^0.6.23"
mio-extras = "2.0.6"
log = "0.4.11"
serde = { version = "1.0", features = ["derive"] }
cdr-encoding-size = { version="^0.5" }
lazy_static = "1.4.0"

[dev-dependencies]
log = "0.4"
termion = "1.5.5"
pretty_env_logger = "0.4.0"
# turle_teleop
log4rs = "1"
test-case = "1.2.0"
ctrlc = "*"<|MERGE_RESOLUTION|>--- conflicted
+++ resolved
@@ -14,12 +14,8 @@
 # See more keys and their definitions at https://doc.rust-lang.org/cargo/reference/manifest.html
 
 [dependencies]
-<<<<<<< HEAD
 #rustdds ="~0.7"
 rustdds = { version = "~0.7", path = "../RustDDS" }
-=======
-rustdds = { version="~0.7" }
->>>>>>> fcbea393
 mio = "^0.6.23"
 mio-extras = "2.0.6"
 log = "0.4.11"
